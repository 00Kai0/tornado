"""``tornado.gen`` is a generator-based interface to make it easier to
work in an asynchronous environment.  Code using the ``gen`` module
is technically asynchronous, but it is written as a single generator
instead of a collection of separate functions.

For example, the following asynchronous handler:

.. testcode::

    class AsyncHandler(RequestHandler):
        @asynchronous
        def get(self):
            http_client = AsyncHTTPClient()
            http_client.fetch("http://example.com",
                              callback=self.on_fetch)

        def on_fetch(self, response):
            do_something_with_response(response)
            self.render("template.html")

.. testoutput::
   :hide:

could be written with ``gen`` as:

.. testcode::

    class GenAsyncHandler(RequestHandler):
        @gen.coroutine
        def get(self):
            http_client = AsyncHTTPClient()
            response = yield http_client.fetch("http://example.com")
            do_something_with_response(response)
            self.render("template.html")

.. testoutput::
   :hide:

Most asynchronous functions in Tornado return a `.Future`;
yielding this object returns its `~.Future.result`.

You can also yield a list or dict of ``Futures``, which will be
started at the same time and run in parallel; a list or dict of results will
be returned when they are all finished:

.. testcode::

    @gen.coroutine
    def get(self):
        http_client = AsyncHTTPClient()
        response1, response2 = yield [http_client.fetch(url1),
                                      http_client.fetch(url2)]
        response_dict = yield dict(response3=http_client.fetch(url3),
                                   response4=http_client.fetch(url4))
        response3 = response_dict['response3']
        response4 = response_dict['response4']

.. testoutput::
   :hide:

If the `~functools.singledispatch` library is available (standard in
Python 3.4, available via the `singledispatch
<https://pypi.python.org/pypi/singledispatch>`_ package on older
versions), additional types of objects may be yielded. Tornado includes
support for ``asyncio.Future`` and Twisted's ``Deferred`` class when
``tornado.platform.asyncio`` and ``tornado.platform.twisted`` are imported.
See the `convert_yielded` function to extend this mechanism.

.. versionchanged:: 3.2
   Dict support added.

.. versionchanged:: 4.1
   Support added for yielding ``asyncio`` Futures and Twisted Deferreds
   via ``singledispatch``.

"""
from __future__ import absolute_import, division, print_function, with_statement

import collections
import functools
import itertools
import os
import sys
import textwrap
import types
import weakref

from tornado.concurrent import Future, TracebackFuture, is_future, chain_future
from tornado.ioloop import IOLoop
from tornado.log import app_log
from tornado import stack_context
from tornado.util import PY3, raise_exc_info

try:
    try:
        # py34+
        from functools import singledispatch  # type: ignore
    except ImportError:
        from singledispatch import singledispatch  # backport
except ImportError:
    # In most cases, singledispatch is required (to avoid
    # difficult-to-diagnose problems in which the functionality
    # available differs depending on which invisble packages are
    # installed). However, in Google App Engine third-party
    # dependencies are more trouble so we allow this module to be
    # imported without it.
    if 'APPENGINE_RUNTIME' not in os.environ:
        raise
    singledispatch = None

try:
    try:
        # py35+
        from collections.abc import Generator as GeneratorType  # type: ignore
    except ImportError:
        from backports_abc import Generator as GeneratorType  # type: ignore

    try:
        # py35+
        from inspect import isawaitable  # type: ignore
    except ImportError:
        from backports_abc import isawaitable
except ImportError:
    if 'APPENGINE_RUNTIME' not in os.environ:
        raise
    from types import GeneratorType

    def isawaitable(x):  # type: ignore
        return False

if PY3:
    import builtins
else:
    import __builtin__ as builtins


class KeyReuseError(Exception):
    pass


class UnknownKeyError(Exception):
    pass


class LeakedCallbackError(Exception):
    pass


class BadYieldError(Exception):
    pass


class ReturnValueIgnoredError(Exception):
    pass


class TimeoutError(Exception):
    """Exception raised by ``with_timeout``."""


def _value_from_stopiteration(e):
    try:
        # StopIteration has a value attribute beginning in py33.
        # So does our Return class.
        return e.value
    except AttributeError:
        pass
    try:
        # Cython backports coroutine functionality by putting the value in
        # e.args[0].
        return e.args[0]
    except (AttributeError, IndexError):
        return None


def engine(func):
    """Callback-oriented decorator for asynchronous generators.

    This is an older interface; for new code that does not need to be
    compatible with versions of Tornado older than 3.0 the
    `coroutine` decorator is recommended instead.

    This decorator is similar to `coroutine`, except it does not
    return a `.Future` and the ``callback`` argument is not treated
    specially.

    In most cases, functions decorated with `engine` should take
    a ``callback`` argument and invoke it with their result when
    they are finished.  One notable exception is the
    `~tornado.web.RequestHandler` :ref:`HTTP verb methods <verbs>`,
    which use ``self.finish()`` in place of a callback argument.
    """
    func = _make_coroutine_wrapper(func, replace_callback=False)

    @functools.wraps(func)
    def wrapper(*args, **kwargs):
        future = func(*args, **kwargs)

        def final_callback(future):
            if future.result() is not None:
                raise ReturnValueIgnoredError(
                    "@gen.engine functions cannot return values: %r" %
                    (future.result(),))
        # The engine interface doesn't give us any way to return
        # errors but to raise them into the stack context.
        # Save the stack context here to use when the Future has resolved.
        future.add_done_callback(stack_context.wrap(final_callback))
    return wrapper


def coroutine(func, replace_callback=True):
    """Decorator for asynchronous generators.

    Any generator that yields objects from this module must be wrapped
    in either this decorator or `engine`.

    Coroutines may "return" by raising the special exception
    `Return(value) <Return>`.  In Python 3.3+, it is also possible for
    the function to simply use the ``return value`` statement (prior to
    Python 3.3 generators were not allowed to also return values).
    In all versions of Python a coroutine that simply wishes to exit
    early may use the ``return`` statement without a value.

    Functions with this decorator return a `.Future`.  Additionally,
    they may be called with a ``callback`` keyword argument, which
    will be invoked with the future's result when it resolves.  If the
    coroutine fails, the callback will not be run and an exception
    will be raised into the surrounding `.StackContext`.  The
    ``callback`` argument is not visible inside the decorated
    function; it is handled by the decorator itself.

    From the caller's perspective, ``@gen.coroutine`` is similar to
    the combination of ``@return_future`` and ``@gen.engine``.

    .. warning::

       When exceptions occur inside a coroutine, the exception
       information will be stored in the `.Future` object. You must
       examine the result of the `.Future` object, or the exception
       may go unnoticed by your code. This means yielding the function
       if called from another coroutine, using something like
       `.IOLoop.run_sync` for top-level calls, or passing the `.Future`
       to `.IOLoop.add_future`.

    """
    return _make_coroutine_wrapper(func, replace_callback=True)

# Ties lifetime of runners to their result futures. Github Issue #1769
# Generators, like any object in Python, must be strong referenced
# in order to not be cleaned up by the garbage collector. When using
# coroutines, the Runner object is what strong-refs the inner
# generator. However, the only item that strong-reffed the Runner
# was the last Future that the inner generator yielded (via the
# Future's internal done_callback list). Usually this is enough, but
# it is also possible for this Future to not have any strong references
# other than other objects referenced by the Runner object (usually
# when using other callback patterns and/or weakrefs). In this
# situation, if a garbage collection ran, a cycle would be detected and
# Runner objects could be destroyed along with their inner generators
# and everything in their local scope.
# This map provides strong references to Runner objects as long as
# their result future objects also have strong references (typically
# from the parent coroutine's Runner). This keeps the coroutine's
# Runner alive.
_futures_to_runners = weakref.WeakKeyDictionary()

def _make_coroutine_wrapper(func, replace_callback):
    """The inner workings of ``@gen.coroutine`` and ``@gen.engine``.

    The two decorators differ in their treatment of the ``callback``
    argument, so we cannot simply implement ``@engine`` in terms of
    ``@coroutine``.
    """
    # On Python 3.5, set the coroutine flag on our generator, to allow it
    # to be used with 'await'.
    wrapped = func
    if hasattr(types, 'coroutine'):
        func = types.coroutine(func)

    @functools.wraps(wrapped)
    def wrapper(*args, **kwargs):
        future = TracebackFuture()

        if replace_callback and 'callback' in kwargs:
            callback = kwargs.pop('callback')
            IOLoop.current().add_future(
                future, lambda future: callback(future.result()))

        try:
            result = func(*args, **kwargs)
        except (Return, StopIteration) as e:
            result = _value_from_stopiteration(e)
        except Exception:
            future.set_exc_info(sys.exc_info())
            return future
        else:
            if isinstance(result, GeneratorType):
                # Inline the first iteration of Runner.run.  This lets us
                # avoid the cost of creating a Runner when the coroutine
                # never actually yields, which in turn allows us to
                # use "optional" coroutines in critical path code without
                # performance penalty for the synchronous case.
                try:
                    orig_stack_contexts = stack_context._state.contexts
                    yielded = next(result)
                    if stack_context._state.contexts is not orig_stack_contexts:
                        yielded = TracebackFuture()
                        yielded.set_exception(
                            stack_context.StackContextInconsistentError(
                                'stack_context inconsistency (probably caused '
                                'by yield within a "with StackContext" block)'))
                except (StopIteration, Return) as e:
                    future.set_result(_value_from_stopiteration(e))
                except Exception:
                    future.set_exc_info(sys.exc_info())
                else:
<<<<<<< HEAD
                    Runner(result, future, yielded)
                yielded = None
=======
                    _futures_to_runners[future] = Runner(result, future, yielded)
>>>>>>> 69253c82
                try:
                    return future
                finally:
                    # Subtle memory optimization: if next() raised an exception,
                    # the future's exc_info contains a traceback which
                    # includes this stack frame.  This creates a cycle,
                    # which will be collected at the next full GC but has
                    # been shown to greatly increase memory usage of
                    # benchmarks (relative to the refcount-based scheme
                    # used in the absence of cycles).  We can avoid the
                    # cycle by clearing the local variable after we return it.
                    future = None
        future.set_result(result)
        return future

    wrapper.__wrapped__ = wrapped
    wrapper.__tornado_coroutine__ = True
    return wrapper


def is_coroutine_function(func):
    """Return whether *func* is a coroutine function, i.e. a function
    wrapped with `~.gen.coroutine`.
    """
    return getattr(func, '__tornado_coroutine__', False)


class Return(Exception):
    """Special exception to return a value from a `coroutine`.

    If this exception is raised, its value argument is used as the
    result of the coroutine::

        @gen.coroutine
        def fetch_json(url):
            response = yield AsyncHTTPClient().fetch(url)
            raise gen.Return(json_decode(response.body))

    In Python 3.3, this exception is no longer necessary: the ``return``
    statement can be used directly to return a value (previously
    ``yield`` and ``return`` with a value could not be combined in the
    same function).

    By analogy with the return statement, the value argument is optional,
    but it is never necessary to ``raise gen.Return()``.  The ``return``
    statement can be used with no arguments instead.
    """
    def __init__(self, value=None):
        super(Return, self).__init__()
        self.value = value
        # Cython recognizes subclasses of StopIteration with a .args tuple.
        self.args = (value,)


class WaitIterator(object):
    """Provides an iterator to yield the results of futures as they finish.

    Yielding a set of futures like this:

    ``results = yield [future1, future2]``

    pauses the coroutine until both ``future1`` and ``future2``
    return, and then restarts the coroutine with the results of both
    futures. If either future is an exception, the expression will
    raise that exception and all the results will be lost.

    If you need to get the result of each future as soon as possible,
    or if you need the result of some futures even if others produce
    errors, you can use ``WaitIterator``::

      wait_iterator = gen.WaitIterator(future1, future2)
      while not wait_iterator.done():
          try:
              result = yield wait_iterator.next()
          except Exception as e:
              print("Error {} from {}".format(e, wait_iterator.current_future))
          else:
              print("Result {} received from {} at {}".format(
                  result, wait_iterator.current_future,
                  wait_iterator.current_index))

    Because results are returned as soon as they are available the
    output from the iterator *will not be in the same order as the
    input arguments*. If you need to know which future produced the
    current result, you can use the attributes
    ``WaitIterator.current_future``, or ``WaitIterator.current_index``
    to get the index of the future from the input list. (if keyword
    arguments were used in the construction of the `WaitIterator`,
    ``current_index`` will use the corresponding keyword).

    On Python 3.5, `WaitIterator` implements the async iterator
    protocol, so it can be used with the ``async for`` statement (note
    that in this version the entire iteration is aborted if any value
    raises an exception, while the previous example can continue past
    individual errors)::

      async for result in gen.WaitIterator(future1, future2):
          print("Result {} received from {} at {}".format(
              result, wait_iterator.current_future,
              wait_iterator.current_index))

    .. versionadded:: 4.1

    .. versionchanged:: 4.3
       Added ``async for`` support in Python 3.5.

    """
    def __init__(self, *args, **kwargs):
        if args and kwargs:
            raise ValueError(
                "You must provide args or kwargs, not both")

        if kwargs:
            self._unfinished = dict((f, k) for (k, f) in kwargs.items())
            futures = list(kwargs.values())
        else:
            self._unfinished = dict((f, i) for (i, f) in enumerate(args))
            futures = args

        self._finished = collections.deque()
        self.current_index = self.current_future = None
        self._running_future = None

        for future in futures:
            future.add_done_callback(self._done_callback)

    def done(self):
        """Returns True if this iterator has no more results."""
        if self._finished or self._unfinished:
            return False
        # Clear the 'current' values when iteration is done.
        self.current_index = self.current_future = None
        return True

    def next(self):
        """Returns a `.Future` that will yield the next available result.

        Note that this `.Future` will not be the same object as any of
        the inputs.
        """
        self._running_future = TracebackFuture()

        if self._finished:
            self._return_result(self._finished.popleft())

        return self._running_future

    def _done_callback(self, done):
        if self._running_future and not self._running_future.done():
            self._return_result(done)
        else:
            self._finished.append(done)

    def _return_result(self, done):
        """Called set the returned future's state that of the future
        we yielded, and set the current future for the iterator.
        """
        chain_future(done, self._running_future)

        self.current_future = done
        self.current_index = self._unfinished.pop(done)

    @coroutine
    def __aiter__(self):
        raise Return(self)

    def __anext__(self):
        if self.done():
            # Lookup by name to silence pyflakes on older versions.
            raise getattr(builtins, 'StopAsyncIteration')()
        return self.next()


class YieldPoint(object):
    """Base class for objects that may be yielded from the generator.

    .. deprecated:: 4.0
       Use `Futures <.Future>` instead.
    """
    def start(self, runner):
        """Called by the runner after the generator has yielded.

        No other methods will be called on this object before ``start``.
        """
        raise NotImplementedError()

    def is_ready(self):
        """Called by the runner to determine whether to resume the generator.

        Returns a boolean; may be called more than once.
        """
        raise NotImplementedError()

    def get_result(self):
        """Returns the value to use as the result of the yield expression.

        This method will only be called once, and only after `is_ready`
        has returned true.
        """
        raise NotImplementedError()


class Callback(YieldPoint):
    """Returns a callable object that will allow a matching `Wait` to proceed.

    The key may be any value suitable for use as a dictionary key, and is
    used to match ``Callbacks`` to their corresponding ``Waits``.  The key
    must be unique among outstanding callbacks within a single run of the
    generator function, but may be reused across different runs of the same
    function (so constants generally work fine).

    The callback may be called with zero or one arguments; if an argument
    is given it will be returned by `Wait`.

    .. deprecated:: 4.0
       Use `Futures <.Future>` instead.
    """
    def __init__(self, key):
        self.key = key

    def start(self, runner):
        self.runner = runner
        runner.register_callback(self.key)

    def is_ready(self):
        return True

    def get_result(self):
        return self.runner.result_callback(self.key)


class Wait(YieldPoint):
    """Returns the argument passed to the result of a previous `Callback`.

    .. deprecated:: 4.0
       Use `Futures <.Future>` instead.
    """
    def __init__(self, key):
        self.key = key

    def start(self, runner):
        self.runner = runner

    def is_ready(self):
        return self.runner.is_ready(self.key)

    def get_result(self):
        return self.runner.pop_result(self.key)


class WaitAll(YieldPoint):
    """Returns the results of multiple previous `Callbacks <Callback>`.

    The argument is a sequence of `Callback` keys, and the result is
    a list of results in the same order.

    `WaitAll` is equivalent to yielding a list of `Wait` objects.

    .. deprecated:: 4.0
       Use `Futures <.Future>` instead.
    """
    def __init__(self, keys):
        self.keys = keys

    def start(self, runner):
        self.runner = runner

    def is_ready(self):
        return all(self.runner.is_ready(key) for key in self.keys)

    def get_result(self):
        return [self.runner.pop_result(key) for key in self.keys]


def Task(func, *args, **kwargs):
    """Adapts a callback-based asynchronous function for use in coroutines.

    Takes a function (and optional additional arguments) and runs it with
    those arguments plus a ``callback`` keyword argument.  The argument passed
    to the callback is returned as the result of the yield expression.

    .. versionchanged:: 4.0
       ``gen.Task`` is now a function that returns a `.Future`, instead of
       a subclass of `YieldPoint`.  It still behaves the same way when
       yielded.
    """
    future = Future()

    def handle_exception(typ, value, tb):
        if future.done():
            return False
        future.set_exc_info((typ, value, tb))
        return True

    def set_result(result):
        if future.done():
            return
        future.set_result(result)
    with stack_context.ExceptionStackContext(handle_exception):
        func(*args, callback=_argument_adapter(set_result), **kwargs)
    return future


class YieldFuture(YieldPoint):
    def __init__(self, future, io_loop=None):
        """Adapts a `.Future` to the `YieldPoint` interface.

        .. versionchanged:: 4.1
           The ``io_loop`` argument is deprecated.
        """
        self.future = future
        self.io_loop = io_loop or IOLoop.current()

    def start(self, runner):
        if not self.future.done():
            self.runner = runner
            self.key = object()
            runner.register_callback(self.key)
            self.io_loop.add_future(self.future, runner.result_callback(self.key))
        else:
            self.runner = None
            self.result_fn = self.future.result

    def is_ready(self):
        if self.runner is not None:
            return self.runner.is_ready(self.key)
        else:
            return True

    def get_result(self):
        if self.runner is not None:
            return self.runner.pop_result(self.key).result()
        else:
            return self.result_fn()


def _contains_yieldpoint(children):
    """Returns True if ``children`` contains any YieldPoints.

    ``children`` may be a dict or a list, as used by `MultiYieldPoint`
    and `multi_future`.
    """
    if isinstance(children, dict):
        return any(isinstance(i, YieldPoint) for i in children.values())
    if isinstance(children, list):
        return any(isinstance(i, YieldPoint) for i in children)
    return False


def multi(children, quiet_exceptions=()):
    """Runs multiple asynchronous operations in parallel.

    ``children`` may either be a list or a dict whose values are
    yieldable objects. ``multi()`` returns a new yieldable
    object that resolves to a parallel structure containing their
    results. If ``children`` is a list, the result is a list of
    results in the same order; if it is a dict, the result is a dict
    with the same keys.

    That is, ``results = yield multi(list_of_futures)`` is equivalent
    to::

        results = []
        for future in list_of_futures:
            results.append(yield future)

    If any children raise exceptions, ``multi()`` will raise the first
    one. All others will be logged, unless they are of types
    contained in the ``quiet_exceptions`` argument.

    If any of the inputs are `YieldPoints <YieldPoint>`, the returned
    yieldable object is a `YieldPoint`. Otherwise, returns a `.Future`.
    This means that the result of `multi` can be used in a native
    coroutine if and only if all of its children can be.

    In a ``yield``-based coroutine, it is not normally necessary to
    call this function directly, since the coroutine runner will
    do it automatically when a list or dict is yielded. However,
    it is necessary in ``await``-based coroutines, or to pass
    the ``quiet_exceptions`` argument.

    This function is available under the names ``multi()`` and ``Multi()``
    for historical reasons.

    .. versionchanged:: 4.2
       If multiple yieldables fail, any exceptions after the first
       (which is raised) will be logged. Added the ``quiet_exceptions``
       argument to suppress this logging for selected exception types.

    .. versionchanged:: 4.3
       Replaced the class ``Multi`` and the function ``multi_future``
       with a unified function ``multi``. Added support for yieldables
       other than `YieldPoint` and `.Future`.

    """
    if _contains_yieldpoint(children):
        return MultiYieldPoint(children, quiet_exceptions=quiet_exceptions)
    else:
        return multi_future(children, quiet_exceptions=quiet_exceptions)

Multi = multi


class MultiYieldPoint(YieldPoint):
    """Runs multiple asynchronous operations in parallel.

    This class is similar to `multi`, but it always creates a stack
    context even when no children require it. It is not compatible with
    native coroutines.

    .. versionchanged:: 4.2
       If multiple ``YieldPoints`` fail, any exceptions after the first
       (which is raised) will be logged. Added the ``quiet_exceptions``
       argument to suppress this logging for selected exception types.

    .. versionchanged:: 4.3
       Renamed from ``Multi`` to ``MultiYieldPoint``. The name ``Multi``
       remains as an alias for the equivalent `multi` function.

    .. deprecated:: 4.3
       Use `multi` instead.
    """
    def __init__(self, children, quiet_exceptions=()):
        self.keys = None
        if isinstance(children, dict):
            self.keys = list(children.keys())
            children = children.values()
        self.children = []
        for i in children:
            if not isinstance(i, YieldPoint):
                i = convert_yielded(i)
            if is_future(i):
                i = YieldFuture(i)
            self.children.append(i)
        assert all(isinstance(i, YieldPoint) for i in self.children)
        self.unfinished_children = set(self.children)
        self.quiet_exceptions = quiet_exceptions

    def start(self, runner):
        for i in self.children:
            i.start(runner)

    def is_ready(self):
        finished = list(itertools.takewhile(
            lambda i: i.is_ready(), self.unfinished_children))
        self.unfinished_children.difference_update(finished)
        return not self.unfinished_children

    def get_result(self):
        result_list = []
        exc_info = None
        for f in self.children:
            try:
                result_list.append(f.get_result())
            except Exception as e:
                if exc_info is None:
                    exc_info = sys.exc_info()
                else:
                    if not isinstance(e, self.quiet_exceptions):
                        app_log.error("Multiple exceptions in yield list",
                                      exc_info=True)
        if exc_info is not None:
            raise_exc_info(exc_info)
        if self.keys is not None:
            return dict(zip(self.keys, result_list))
        else:
            return list(result_list)


def multi_future(children, quiet_exceptions=()):
    """Wait for multiple asynchronous futures in parallel.

    This function is similar to `multi`, but does not support
    `YieldPoints <YieldPoint>`.

    .. versionadded:: 4.0

    .. versionchanged:: 4.2
       If multiple ``Futures`` fail, any exceptions after the first (which is
       raised) will be logged. Added the ``quiet_exceptions``
       argument to suppress this logging for selected exception types.

    .. deprecated:: 4.3
       Use `multi` instead.
    """
    if isinstance(children, dict):
        keys = list(children.keys())
        children = children.values()
    else:
        keys = None
    children = list(map(convert_yielded, children))
    assert all(is_future(i) for i in children)
    unfinished_children = set(children)

    future = Future()
    if not children:
        future.set_result({} if keys is not None else [])

    def callback(f):
        unfinished_children.remove(f)
        if not unfinished_children:
            result_list = []
            for f in children:
                try:
                    result_list.append(f.result())
                except Exception as e:
                    if future.done():
                        if not isinstance(e, quiet_exceptions):
                            app_log.error("Multiple exceptions in yield list",
                                          exc_info=True)
                    else:
                        future.set_exc_info(sys.exc_info())
            if not future.done():
                if keys is not None:
                    future.set_result(dict(zip(keys, result_list)))
                else:
                    future.set_result(result_list)

    listening = set()
    for f in children:
        if f not in listening:
            listening.add(f)
            f.add_done_callback(callback)
    return future


def maybe_future(x):
    """Converts ``x`` into a `.Future`.

    If ``x`` is already a `.Future`, it is simply returned; otherwise
    it is wrapped in a new `.Future`.  This is suitable for use as
    ``result = yield gen.maybe_future(f())`` when you don't know whether
    ``f()`` returns a `.Future` or not.

    .. deprecated:: 4.3
       This function only handles ``Futures``, not other yieldable objects.
       Instead of `maybe_future`, check for the non-future result types
       you expect (often just ``None``), and ``yield`` anything unknown.
    """
    if is_future(x):
        return x
    else:
        fut = Future()
        fut.set_result(x)
        return fut


def with_timeout(timeout, future, io_loop=None, quiet_exceptions=()):
    """Wraps a `.Future` (or other yieldable object) in a timeout.

    Raises `TimeoutError` if the input future does not complete before
    ``timeout``, which may be specified in any form allowed by
    `.IOLoop.add_timeout` (i.e. a `datetime.timedelta` or an absolute time
    relative to `.IOLoop.time`)

    If the wrapped `.Future` fails after it has timed out, the exception
    will be logged unless it is of a type contained in ``quiet_exceptions``
    (which may be an exception type or a sequence of types).

    Does not support `YieldPoint` subclasses.

    .. versionadded:: 4.0

    .. versionchanged:: 4.1
       Added the ``quiet_exceptions`` argument and the logging of unhandled
       exceptions.

    .. versionchanged:: 4.4
       Added support for yieldable objects other than `.Future`.
    """
    # TODO: allow YieldPoints in addition to other yieldables?
    # Tricky to do with stack_context semantics.
    #
    # It's tempting to optimize this by cancelling the input future on timeout
    # instead of creating a new one, but A) we can't know if we are the only
    # one waiting on the input future, so cancelling it might disrupt other
    # callers and B) concurrent futures can only be cancelled while they are
    # in the queue, so cancellation cannot reliably bound our waiting time.
    future = convert_yielded(future)
    result = Future()
    chain_future(future, result)
    if io_loop is None:
        io_loop = IOLoop.current()

    def error_callback(future):
        try:
            future.result()
        except Exception as e:
            if not isinstance(e, quiet_exceptions):
                app_log.error("Exception in Future %r after timeout",
                              future, exc_info=True)

    def timeout_callback():
        result.set_exception(TimeoutError("Timeout"))
        # In case the wrapped future goes on to fail, log it.
        future.add_done_callback(error_callback)
    timeout_handle = io_loop.add_timeout(
        timeout, timeout_callback)
    if isinstance(future, Future):
        # We know this future will resolve on the IOLoop, so we don't
        # need the extra thread-safety of IOLoop.add_future (and we also
        # don't care about StackContext here.
        future.add_done_callback(
            lambda future: io_loop.remove_timeout(timeout_handle))
    else:
        # concurrent.futures.Futures may resolve on any thread, so we
        # need to route them back to the IOLoop.
        io_loop.add_future(
            future, lambda future: io_loop.remove_timeout(timeout_handle))
    return result


def sleep(duration):
    """Return a `.Future` that resolves after the given number of seconds.

    When used with ``yield`` in a coroutine, this is a non-blocking
    analogue to `time.sleep` (which should not be used in coroutines
    because it is blocking)::

        yield gen.sleep(0.5)

    Note that calling this function on its own does nothing; you must
    wait on the `.Future` it returns (usually by yielding it).

    .. versionadded:: 4.1
    """
    f = Future()
    IOLoop.current().call_later(duration, lambda: f.set_result(None))
    return f


_null_future = Future()
_null_future.set_result(None)

moment = Future()
moment.__doc__ = \
    """A special object which may be yielded to allow the IOLoop to run for
one iteration.

This is not needed in normal use but it can be helpful in long-running
coroutines that are likely to yield Futures that are ready instantly.

Usage: ``yield gen.moment``

.. versionadded:: 4.0
"""
moment.set_result(None)


class Runner(object):
    """Internal implementation of `tornado.gen.engine`.

    Maintains information about pending callbacks and their results.

    The results of the generator are stored in ``result_future`` (a
    `.TracebackFuture`)
    """
    def __init__(self, gen, result_future, first_yielded):
        self.gen = gen
        self.result_future = result_future
        self.future = _null_future
        self.yield_point = None
        self.pending_callbacks = None
        self.results = None
        self.running = False
        self.finished = False
        self.had_exception = False
        self.io_loop = IOLoop.current()
        # For efficiency, we do not create a stack context until we
        # reach a YieldPoint (stack contexts are required for the historical
        # semantics of YieldPoints, but not for Futures).  When we have
        # done so, this field will be set and must be called at the end
        # of the coroutine.
        self.stack_context_deactivate = None
        if self.handle_yield(first_yielded):
            gen = result_future = first_yielded = None
            self.run()

    def register_callback(self, key):
        """Adds ``key`` to the list of callbacks."""
        if self.pending_callbacks is None:
            # Lazily initialize the old-style YieldPoint data structures.
            self.pending_callbacks = set()
            self.results = {}
        if key in self.pending_callbacks:
            raise KeyReuseError("key %r is already pending" % (key,))
        self.pending_callbacks.add(key)

    def is_ready(self, key):
        """Returns true if a result is available for ``key``."""
        if self.pending_callbacks is None or key not in self.pending_callbacks:
            raise UnknownKeyError("key %r is not pending" % (key,))
        return key in self.results

    def set_result(self, key, result):
        """Sets the result for ``key`` and attempts to resume the generator."""
        self.results[key] = result
        if self.yield_point is not None and self.yield_point.is_ready():
            try:
                self.future.set_result(self.yield_point.get_result())
            except:
                self.future.set_exc_info(sys.exc_info())
            self.yield_point = None
            self.run()

    def pop_result(self, key):
        """Returns the result for ``key`` and unregisters it."""
        self.pending_callbacks.remove(key)
        return self.results.pop(key)

    def run(self):
        """Starts or resumes the generator, running until it reaches a
        yield point that is not ready.
        """
        if self.running or self.finished:
            return
        try:
            self.running = True
            while True:
                future = self.future
                if not future.done():
                    return
                self.future = None
                try:
                    orig_stack_contexts = stack_context._state.contexts
                    exc_info = None

                    try:
                        value = future.result()
                    except Exception:
                        self.had_exception = True
                        exc_info = sys.exc_info()
                    future = None

                    if exc_info is not None:
                        try:
                            yielded = self.gen.throw(*exc_info)
                        finally:
                            # Break up a reference to itself
                            # for faster GC on CPython.
                            exc_info = None
                    else:
                        yielded = self.gen.send(value)

                    if stack_context._state.contexts is not orig_stack_contexts:
                        self.gen.throw(
                            stack_context.StackContextInconsistentError(
                                'stack_context inconsistency (probably caused '
                                'by yield within a "with StackContext" block)'))
                except (StopIteration, Return) as e:
                    self.finished = True
                    self.future = _null_future
                    if self.pending_callbacks and not self.had_exception:
                        # If we ran cleanly without waiting on all callbacks
                        # raise an error (really more of a warning).  If we
                        # had an exception then some callbacks may have been
                        # orphaned, so skip the check in that case.
                        raise LeakedCallbackError(
                            "finished without waiting for callbacks %r" %
                            self.pending_callbacks)
                    self.result_future.set_result(_value_from_stopiteration(e))
                    self.result_future = None
                    self._deactivate_stack_context()
                    return
                except Exception:
                    self.finished = True
                    self.future = _null_future
                    self.result_future.set_exc_info(sys.exc_info())
                    self.result_future = None
                    self._deactivate_stack_context()
                    return
                if not self.handle_yield(yielded):
                    return
                yielded = None
        finally:
            self.running = False

    def handle_yield(self, yielded):
        # Lists containing YieldPoints require stack contexts;
        # other lists are handled in convert_yielded.
        if _contains_yieldpoint(yielded):
            yielded = multi(yielded)

        if isinstance(yielded, YieldPoint):
            # YieldPoints are too closely coupled to the Runner to go
            # through the generic convert_yielded mechanism.
            self.future = TracebackFuture()

            def start_yield_point():
                try:
                    yielded.start(self)
                    if yielded.is_ready():
                        self.future.set_result(
                            yielded.get_result())
                    else:
                        self.yield_point = yielded
                except Exception:
                    self.future = TracebackFuture()
                    self.future.set_exc_info(sys.exc_info())

            if self.stack_context_deactivate is None:
                # Start a stack context if this is the first
                # YieldPoint we've seen.
                with stack_context.ExceptionStackContext(
                        self.handle_exception) as deactivate:
                    self.stack_context_deactivate = deactivate

                    def cb():
                        start_yield_point()
                        self.run()
                    self.io_loop.add_callback(cb)
                    return False
            else:
                start_yield_point()
        else:
            try:
                self.future = convert_yielded(yielded)
            except BadYieldError:
                self.future = TracebackFuture()
                self.future.set_exc_info(sys.exc_info())

        if not self.future.done() or self.future is moment:
            def inner(f):
                f = None
                self.run()
            self.io_loop.add_future(
                self.future, inner)
            return False
        return True

    def result_callback(self, key):
        return stack_context.wrap(_argument_adapter(
            functools.partial(self.set_result, key)))

    def handle_exception(self, typ, value, tb):
        if not self.running and not self.finished:
            self.future = TracebackFuture()
            self.future.set_exc_info((typ, value, tb))
            self.run()
            return True
        else:
            return False

    def _deactivate_stack_context(self):
        if self.stack_context_deactivate is not None:
            self.stack_context_deactivate()
            self.stack_context_deactivate = None

Arguments = collections.namedtuple('Arguments', ['args', 'kwargs'])


def _argument_adapter(callback):
    """Returns a function that when invoked runs ``callback`` with one arg.

    If the function returned by this function is called with exactly
    one argument, that argument is passed to ``callback``.  Otherwise
    the args tuple and kwargs dict are wrapped in an `Arguments` object.
    """
    def wrapper(*args, **kwargs):
        if kwargs or len(args) > 1:
            callback(Arguments(args, kwargs))
        elif args:
            callback(args[0])
        else:
            callback(None)
    return wrapper

# Convert Awaitables into Futures. It is unfortunately possible
# to have infinite recursion here if those Awaitables assume that
# we're using a different coroutine runner and yield objects
# we don't understand. If that happens, the solution is to
# register that runner's yieldable objects with convert_yielded.
if sys.version_info >= (3, 3):
    exec(textwrap.dedent("""
    @coroutine
    def _wrap_awaitable(x):
        if hasattr(x, '__await__'):
            x = x.__await__()
        return (yield from x)
    """))
else:
    # Py2-compatible version for use with Cython.
    # Copied from PEP 380.
    @coroutine
    def _wrap_awaitable(x):
        if hasattr(x, '__await__'):
            _i = x.__await__()
        else:
            _i = iter(x)
        try:
            _y = next(_i)
        except StopIteration as _e:
            _r = _value_from_stopiteration(_e)
        else:
            while 1:
                try:
                    _s = yield _y
                except GeneratorExit as _e:
                    try:
                        _m = _i.close
                    except AttributeError:
                        pass
                    else:
                        _m()
                    raise _e
                except BaseException as _e:
                    _x = sys.exc_info()
                    try:
                        _m = _i.throw
                    except AttributeError:
                        raise _e
                    else:
                        try:
                            _y = _m(*_x)
                        except StopIteration as _e:
                            _r = _value_from_stopiteration(_e)
                            break
                else:
                    try:
                        if _s is None:
                            _y = next(_i)
                        else:
                            _y = _i.send(_s)
                    except StopIteration as _e:
                        _r = _value_from_stopiteration(_e)
                        break
        raise Return(_r)


def convert_yielded(yielded):
    """Convert a yielded object into a `.Future`.

    The default implementation accepts lists, dictionaries, and Futures.

    If the `~functools.singledispatch` library is available, this function
    may be extended to support additional types. For example::

        @convert_yielded.register(asyncio.Future)
        def _(asyncio_future):
            return tornado.platform.asyncio.to_tornado_future(asyncio_future)

    .. versionadded:: 4.1
    """
    # Lists and dicts containing YieldPoints were handled earlier.
    if isinstance(yielded, (list, dict)):
        return multi(yielded)
    elif is_future(yielded):
        return yielded
    elif isawaitable(yielded):
        return _wrap_awaitable(yielded)
    else:
        raise BadYieldError("yielded unknown object %r" % (yielded,))

if singledispatch is not None:
    convert_yielded = singledispatch(convert_yielded)

    try:
        # If we can import t.p.asyncio, do it for its side effect
        # (registering asyncio.Future with convert_yielded).
        # It's ugly to do this here, but it prevents a cryptic
        # infinite recursion in _wrap_awaitable.
        # Note that even with this, asyncio integration is unlikely
        # to work unless the application also configures AsyncIOLoop,
        # but at least the error messages in that case are more
        # comprehensible than a stack overflow.
        import tornado.platform.asyncio
    except ImportError:
        pass
    else:
        # Reference the imported module to make pyflakes happy.
        tornado<|MERGE_RESOLUTION|>--- conflicted
+++ resolved
@@ -314,12 +314,8 @@
                 except Exception:
                     future.set_exc_info(sys.exc_info())
                 else:
-<<<<<<< HEAD
-                    Runner(result, future, yielded)
+                    _futures_to_runners[future] = Runner(result, future, yielded)
                 yielded = None
-=======
-                    _futures_to_runners[future] = Runner(result, future, yielded)
->>>>>>> 69253c82
                 try:
                     return future
                 finally:
